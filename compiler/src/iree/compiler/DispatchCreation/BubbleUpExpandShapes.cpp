// Copyright 2024 The IREE Authors
//
// Licensed under the Apache License v2.0 with LLVM Exceptions.
// See https://llvm.org/LICENSE.txt for license information.
// SPDX-License-Identifier: Apache-2.0 WITH LLVM-exception

//===--- BubbleExpandShapes.cpp --- Pass to propagate expand shapes op up -===//
//
// This pass propagates expand_shape operations up the program (and conversely)
// sinks the collapse_shape operations down the program to get the elementwise
// operations into higher dimensionality to get better fusion.
//
//===----------------------------------------------------------------------===//

#include "iree/compiler/Dialect/Flow/Transforms/RegionOpUtils.h"
#include "iree/compiler/Dialect/LinalgExt/IR/LinalgExtOps.h"
#include "iree/compiler/Dialect/LinalgExt/Transforms/Transforms.h"
#include "iree/compiler/Dialect/LinalgExt/Utils/IndexingUtils.h"
#include "iree/compiler/Dialect/LinalgExt/Utils/Utils.h"
#include "iree/compiler/DispatchCreation/FusionUtils.h"
#include "iree/compiler/DispatchCreation/Passes.h"
#include "mlir/Dialect/Affine/IR/AffineOps.h"
#include "mlir/Dialect/Linalg/Transforms/Transforms.h"
#include "mlir/Dialect/Tensor/IR/Tensor.h"
#include "mlir/Dialect/Tensor/Transforms/Transforms.h"
#include "mlir/Dialect/Utils/ReshapeOpsUtils.h"
#include "mlir/Transforms/GreedyPatternRewriteDriver.h"

#define DEBUG_TYPE "iree-dispatch-creation-bubble-up-expand-shapes"

namespace mlir::iree_compiler::DispatchCreation {

#define GEN_PASS_DEF_BUBBLEUPEXPANDSHAPESPASS
#include "iree/compiler/DispatchCreation/Passes.h.inc"

namespace {

struct BubbleUpExpandShapesPass final
    : public impl::BubbleUpExpandShapesPassBase<BubbleUpExpandShapesPass> {
  void runOnOperation() override;
};

/// Bubbles a `tensor.expand_shape` op through a `tensor.extract_slice` op. This
/// pattern only gets applied when the `extract_slice` doesn't modify dimensions
/// that are expanded by the `expand_shape` and when the `extract_slice` is
/// completely static.
/// TODO: move this upstream with other tensor bubbling patterns.
struct BubbleExpandThroughExtract final
    : public OpRewritePattern<tensor::ExpandShapeOp> {

  using OpRewritePattern<tensor::ExpandShapeOp>::OpRewritePattern;

  LogicalResult matchAndRewrite(tensor::ExpandShapeOp expandOp,
                                PatternRewriter &rewriter) const override {
    auto extractOp = expandOp.getSrc().getDefiningOp<tensor::ExtractSliceOp>();
    if (!extractOp) {
      return failure();
    }

    auto srcType = extractOp.getSourceType();
    auto extractedType = extractOp.getType();
    auto expandedType = expandOp.getType();

    if (srcType.getRank() != extractedType.getRank()) {
      return rewriter.notifyMatchFailure(
          extractOp, "Rank reducing extract_slice not supported");
    }

    if (!srcType.hasStaticShape() || !extractedType.hasStaticShape() ||
        !expandedType.hasStaticShape()) {
      return failure();
    }

    auto reassoc = expandOp.getReassociationIndices();
    for (auto i : llvm::seq<uint64_t>(0, extractedType.getRank())) {
      if (reassoc[i].size() == 1) {
        continue;
      }

      if (srcType.getShape()[i] != extractedType.getShape()[i]) {
        return rewriter.notifyMatchFailure(
            extractOp, "Extract modifies the expanded dimension");
      }
    }

    SmallVector<int64_t> newExpandShape;
    SmallVector<int64_t> offsets;
    SmallVector<int64_t> sizes;
    SmallVector<int64_t> strides;
    for (auto [inDim, outDims] : llvm::enumerate(reassoc)) {
      if (outDims.size() == 1) {
        newExpandShape.push_back(srcType.getShape()[inDim]);
        offsets.push_back(extractOp.getStaticOffsets()[inDim]);
        sizes.push_back(extractOp.getStaticSizes()[inDim]);
        strides.push_back(extractOp.getStaticStrides()[inDim]);
      } else {
        for (auto outDim : outDims) {
          newExpandShape.push_back(expandedType.getShape()[outDim]);
          offsets.push_back(0);
          sizes.push_back(expandedType.getShape()[outDim]);
          strides.push_back(1);
        }
      }
    }

    Type newExpandType =
        RankedTensorType::get(newExpandShape, expandedType.getElementType());
    auto newExpand = rewriter.create<tensor::ExpandShapeOp>(
        expandOp.getLoc(), newExpandType, extractOp.getSource(), reassoc);

    rewriter.replaceOpWithNewOp<tensor::ExtractSliceOp>(
        expandOp, expandedType, newExpand, ValueRange{}, ValueRange{},
        ValueRange{}, offsets, sizes, strides);
    return success();
  }
};

} // namespace

void BubbleUpExpandShapesPass::runOnOperation() {
  MLIRContext *context = &getContext();

  RewritePatternSet bubbleExpandShapePatterns(context);
  linalg::ControlFusionFn bubbleUpExpansionControlFn =
      [](OpOperand *fusedOperand) {
        Operation *producer = fusedOperand->get().getDefiningOp();
        Operation *consumer = fusedOperand->getOwner();
        if (!IREE::Flow::isNonNullAndOutsideDispatch({producer, consumer})) {
          return false;
        }

        // Do not push down collapse shape across consumer if it is a bit-extend
        // op. The bit-extend ops get cloned into producer dispatches, and the
        // `collapse_shape` op going past dequant, prevents this clong.
        if (IREE::LinalgExt::isBitExtendOp(consumer)) {
          return false;
        }

        // If producer generic op is elementwise op, bubble up the expand shape
        // past this operation.
        if (auto producerGenericOp = dyn_cast<linalg::GenericOp>(producer)) {
          return llvm::all_of(producerGenericOp.getIteratorTypesArray(),
                              linalg::isParallelIterator);
        }

        // Do not bubble up expand shapes across named ops for now.
        if (isa<linalg::LinalgOp>(producer)) {
          return false;
        }

        // Do not push expand shapes down across operations with reduction
        // iterator types.
        // TODO: This condition should be removed.
        if (auto consumerLinalgOp = dyn_cast<linalg::LinalgOp>(consumer)) {
          return isa<linalg::GenericOp>(consumerLinalgOp) &&
                 llvm::all_of(consumerLinalgOp.getIteratorTypesArray(),
                              linalg::isParallelIterator);
        }
        // Fuse in all other cases.
        return true;
      };
  linalg::populateFoldReshapeOpsByExpansionPatterns(bubbleExpandShapePatterns,
                                                    bubbleUpExpansionControlFn);

<<<<<<< HEAD
  // TODO(#19263): Temporary fix to prevent compilation failures when the
  // reduction dims get expanded. This adds the constraint to
  // `bubbleUpExpansionControlFn` that the reduction dimensions cannot be
  // expanded by the reshape fusion.
  linalg::ControlFusionFn linalgExtExpansionFn = [&](OpOperand *fusedOperand) {
    if (!bubbleUpExpansionControlFn(fusedOperand)) {
      return false;
    }

    // There is no need to handle `expand_shape` ops because they would be the
    // producer and therefore are unable to expand the reduction dims.
    auto collapseOp =
        dyn_cast<tensor::CollapseShapeOp>(fusedOperand->get().getDefiningOp());
    auto attentionOp =
        dyn_cast<IREE::LinalgExt::AttentionOp>(fusedOperand->getOwner());
    if (!collapseOp || !attentionOp) {
      return true;
    }

    SmallVector<ReassociationIndices> reassoc =
        collapseOp.getReassociationIndices();
    auto opDetail = IREE::LinalgExt::AttentionOpDetail::get(
        attentionOp.getQueryMap(), attentionOp.getKeyMap(),
        attentionOp.getValueMap(), attentionOp.getOutputMap());

    // Don't sink the `collapse_shape` op if it is collapsing into any of the
    // reduction dimensions.
    AffineMap operandMap = attentionOp.getMatchingIndexingMap(fusedOperand);
    for (auto dim : llvm::concat<const int64_t>(opDetail->getK2Dims(),
                                                opDetail->getK1Dims())) {
      auto dimExpr = getAffineDimExpr(dim, operandMap.getContext());
      if (std::optional<int64_t> maybeDim =
              operandMap.getResultPosition(dimExpr);
          maybeDim && reassoc[maybeDim.value()].size() > 1) {
        return false;
      }
    }
    return true;
  };
=======
>>>>>>> 4968a6ba
  IREE::LinalgExt::populateFoldReshapeOpsByExpansionPatterns(
      bubbleExpandShapePatterns, bubbleUpExpansionControlFn);

  // Add patterns to do some additional cleanup (on top of canonicalizations
  // that can be done later) of reshape ops.
  tensor::populateFoldTensorEmptyPatterns(bubbleExpandShapePatterns);
  bubbleExpandShapePatterns.insert<BubbleExpandThroughExtract>(context);
  tensor::ExpandShapeOp::getCanonicalizationPatterns(bubbleExpandShapePatterns,
                                                     context);
  tensor::CollapseShapeOp::getCanonicalizationPatterns(
      bubbleExpandShapePatterns, context);

  GreedyRewriteConfig rewriteConfig;
  rewriteConfig.maxIterations = GreedyRewriteConfig::kNoLimit;
  if (failed(applyPatternsGreedily(getOperation(),
                                   std::move(bubbleExpandShapePatterns),
                                   rewriteConfig))) {
    getOperation()->emitOpError("Failed to perform elementwise operations");
    return signalPassFailure();
  }
}

} // namespace mlir::iree_compiler::DispatchCreation<|MERGE_RESOLUTION|>--- conflicted
+++ resolved
@@ -162,48 +162,6 @@
   linalg::populateFoldReshapeOpsByExpansionPatterns(bubbleExpandShapePatterns,
                                                     bubbleUpExpansionControlFn);
 
-<<<<<<< HEAD
-  // TODO(#19263): Temporary fix to prevent compilation failures when the
-  // reduction dims get expanded. This adds the constraint to
-  // `bubbleUpExpansionControlFn` that the reduction dimensions cannot be
-  // expanded by the reshape fusion.
-  linalg::ControlFusionFn linalgExtExpansionFn = [&](OpOperand *fusedOperand) {
-    if (!bubbleUpExpansionControlFn(fusedOperand)) {
-      return false;
-    }
-
-    // There is no need to handle `expand_shape` ops because they would be the
-    // producer and therefore are unable to expand the reduction dims.
-    auto collapseOp =
-        dyn_cast<tensor::CollapseShapeOp>(fusedOperand->get().getDefiningOp());
-    auto attentionOp =
-        dyn_cast<IREE::LinalgExt::AttentionOp>(fusedOperand->getOwner());
-    if (!collapseOp || !attentionOp) {
-      return true;
-    }
-
-    SmallVector<ReassociationIndices> reassoc =
-        collapseOp.getReassociationIndices();
-    auto opDetail = IREE::LinalgExt::AttentionOpDetail::get(
-        attentionOp.getQueryMap(), attentionOp.getKeyMap(),
-        attentionOp.getValueMap(), attentionOp.getOutputMap());
-
-    // Don't sink the `collapse_shape` op if it is collapsing into any of the
-    // reduction dimensions.
-    AffineMap operandMap = attentionOp.getMatchingIndexingMap(fusedOperand);
-    for (auto dim : llvm::concat<const int64_t>(opDetail->getK2Dims(),
-                                                opDetail->getK1Dims())) {
-      auto dimExpr = getAffineDimExpr(dim, operandMap.getContext());
-      if (std::optional<int64_t> maybeDim =
-              operandMap.getResultPosition(dimExpr);
-          maybeDim && reassoc[maybeDim.value()].size() > 1) {
-        return false;
-      }
-    }
-    return true;
-  };
-=======
->>>>>>> 4968a6ba
   IREE::LinalgExt::populateFoldReshapeOpsByExpansionPatterns(
       bubbleExpandShapePatterns, bubbleUpExpansionControlFn);
 
